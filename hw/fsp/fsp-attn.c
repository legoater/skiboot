--- conflicted
+++ resolved
@@ -104,17 +104,12 @@
 	ti_attn->src_word[0] =
 		(uint32_t)((uint64_t)__builtin_return_address(0) & 0xffffffff);
 
-<<<<<<< HEAD
-	snprintf(ti_attn->msg.gitid, GITID_LEN, "%s", gitid);
+	snprintf(ti_attn->msg.version, VERSION_LEN, "%s", version);
 	ent_cnt = STACK_BUF_ENTRIES;
 	__backtrace(bt_buf, &ent_cnt);
 	len = BT_FRAME_LEN;
 	__print_backtrace(mfspr(SPR_PIR), bt_buf, ent_cnt,
 			  ti_attn->msg.bt_buf, &len, false);
-=======
-	snprintf(ti_attn->msg.version, VERSION_LEN, "%s", version);
-	__backtrace(ti_attn->msg.bt_buf, BT_FRAME_LEN);
->>>>>>> 23f147ea
 	snprintf(ti_attn->msg.file_info, FILE_INFO_LEN, "%s", msg);
 
 	ti_attn->msg_len = VERSION_LEN + BT_FRAME_LEN +
